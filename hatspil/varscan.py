import os
import subprocess
from typing import Union, cast

<<<<<<< HEAD
from .exceptions import PipelineError
from .executor import Executor


class VarScan:
    def __init__(self, analysis):
=======
from .analysis import Analysis
from .exceptions import PipelineError
from .executor import Executor, SingleAnalysis, AnalysisFileData


class VarScan:
    def __init__(self, analysis: Analysis) -> None:
>>>>>>> db0232da
        self.analysis = analysis

        self.min_coverage_normal = 2
        self.min_coverage_tumor = 10
        self.minVar = 2
        self.minQ = 0
        self.min_var_frequency = 0.05
        self.normal_purity = 1
        self.tumor_purity = 1
        self.min_tumor_frequency = 0.01
        self.p_value_somatic = 0.05

        os.makedirs(analysis.get_out_dir(), exist_ok=True)

        if self.analysis.using_normals:
            self.first_fifo = "/data/scratch/matteo/%s.fifo" %\
                              self.analysis.basename
        else:
            self.first_fifo = "/data/scratch/matteo/%s.fifo" %\
                              self.analysis.basename
            self.second_fifo = "/data/scratch/matteo/%s.indel.fifo" %\
                               self.analysis.basename

    def chdir(self) -> None:
        os.chdir(self.analysis.get_out_dir())

    def _run_varscan_normals(self,
                             **kwargs: Union[str, SingleAnalysis]) -> None:
        self.analysis.logger.info("Running VarScan Somatic")

        genome_ref: str = cast(str, kwargs["genome_ref"])
        input_filenames = cast(SingleAnalysis, kwargs["input_filenames"])
        organism_str: str = cast(str, kwargs["organism_str"])

        config = self.analysis.config

        pileup_process = subprocess.Popen(
            f"{config.samtools} mpileup "
            f"-q 1 -d 6000 -f {genome_ref} "
            f"-B {input_filenames.control} "
            f"{input_filenames.sample} "
            "| awk '{if($4 >= 6) print $0}' "
            "| awk '{if($7 != 0) print $0}'"
            f">{self.first_fifo}",
            shell=True)

        somatic_process = subprocess.Popen(
            f"{config.java} {config.varscan_jvm_args} -jar {config.varscan} "
            f"somatic {self.first_fifo} {self.analysis.basename}.varscan2 "
            f"--mpileup 1 "
            f"--min-coverage-normal {self.min_coverage_normal} "
            f"--min-coverage-tumor {self.min_coverage_tumor} "
            f"--min-var-freq {self.min_var_frequency} "
            f"--strand-filter 1 "
            f"--normal-purity {self.normal_purity} "
            f"--tumor-purity {self.tumor_purity} "
            f"--output-vcf 1",
            shell=True)

        self.analysis.logger.info("Waiting for VarScan somatic for id "
                                  "%s%s..." % (self.analysis.basename,
                                               organism_str))

        pileup_finished = False
        somatic_finished = False

        while not (pileup_finished and somatic_finished):
            if not pileup_finished:
                try:
                    pileup_retval = pileup_process.wait(5)
                    pileup_finished = True
                    self.analysis.logger.info("samtool mpileup finished")
<<<<<<< HEAD
                except:
=======
                except Exception:
>>>>>>> db0232da
                    pass

            if not somatic_finished:
                try:
                    somatic_retval = somatic_process.wait(5)
                    somatic_finished = True
                    self.analysis.logger.info("VarScan somatic finished")
                except Exception:
                    pass

        if pileup_retval != 0 or somatic_retval != 0:
            if pileup_retval != 0:
                self.analysis.logger.error("samtool mpileup failed")
            if somatic_process != 0:
                self.analysis.logger.error("VarScan somatic failed")

            raise PipelineError("varscan error")

        self.analysis.logger.info("Finished VarScan Somatic")

    def _run_varscan_no_normals(self, **kwargs: Union[str, AnalysisFileData]) -> None:
        self.analysis.logger.info("Running VarScan mpileup2snp/indel")

        genome_ref = cast(str, kwargs["genome_ref"])
        input_filename = cast(AnalysisFileData, kwargs["input_filename"])
        organism_str = cast(str, kwargs["organism_str"])

        config = self.analysis.config

        pileup_process = subprocess.Popen(
            f"{config.samtools} mpileup -d 8000 -f {genome_ref} "
            f"{input_filename} | tee {self.first_fifo} > {self.second_fifo}",
            shell=True)

        snp_process = subprocess.Popen(
            f"{config.java} {config.varscan_jvm_args} -jar {config.varscan} "
            f"mpileup2snp {self.first_fifo} "
            f"--min-coverage {self.min_coverage_tumor} "
            f"--min-reads2 {self.minVar} "
            f"--min-avg-qual {self.minQ} "
            f"--min-var-freq {self.min_var_frequency} "
            f"--p-value 1 --output-vcf 1 "
            f">{self.analysis.basename}{organism_str}.varscan2.vcf",
            shell=True)

        indel_process = subprocess.Popen(
            f"{config.java} {config.varscan_jvm_args} -jar {config.varscan} "
            f"mpileup2indel {self.second_fifo} "
            f"--min-coverage {self.min_coverage_tumor} "
            f"--min-reads2 {self.minVar} "
            f"--min-avg-qual {self.minQ} "
            f"--min-var-freq {self.min_var_frequency} "
            f"--p-value 1 --output-vcf 1 "
            f">{self.analysis.basename}{organism_str}.varscan2.indel.vcf",
            shell=True)

        self.analysis.logger.info("Waiting for Variant and InDel calls for id "
                                  "%s%s..." % (self.analysis.basename,
                                               organism_str))

        pileup_finished = False
        snp_finished = False
        indel_finished = False

        while not (pileup_finished and snp_finished and indel_finished):
            if not pileup_finished:
                try:
                    pileup_retval = pileup_process.wait(5)
                    pileup_finished = True
                    self.analysis.logger.info("samtool pileup finished")
                except Exception:
                    pass

            if not snp_finished:
                try:
                    snp_retval = snp_process.wait(5)
                    snp_finished = True
                    self.analysis.logger.info("VarScan mpileup2snp finished")
                except Exception:
                    pass

            if not indel_finished:
                try:
                    indel_retval = indel_process.wait(5)
                    indel_finished = True
                    self.analysis.logger.info("VarScan mpileup2indel finished")
                except Exception:
                    pass

        if snp_retval != 0 or indel_retval != 0 or pileup_retval != 0:
            if snp_retval != 0:
                self.analysis.logger.error("VarScan mpileup2snp failed")
            if indel_retval != 0:
                self.analysis.logger.error("VarScan mpileup2indel failed")
            if pileup_process != 0:
                self.analysis.logger.error("samtools pileup failed")

            raise PipelineError("varscan error")

        self.analysis.logger.info("Finished VarScan mpileup2snp/indel")

    def process_somatic(self) -> None:
        self.analysis.logger.info("Running VarScan processSomatic")
        self.chdir()

        config = self.analysis.config

        executor = Executor(self.analysis)
        executor(
            f"{config.java} {config.varscan_jvm_args} -jar {config.varscan} "
            f"processSomatic "
            f"{{input_filename}} "
            f"--min-tumor-freq {self.min_tumor_frequency} "
            f"--p-value {self.p_value_somatic}",
            override_last_files=False,
            input_filenames=[f"{self.analysis.basename}.varscan2.snp.vcf"],
            error_string="VarScan processSomatic exited with status {status}",
            exception_string="varscan processSomatic error")

        executor(
            f"{config.java} {config.varscan_jvm_args} -jar {config.varscan} "
            f"processSomatic "
            f"{{input_filename}} "
            f"--min-tumor-freq {self.min_tumor_frequency} "
            f"--p-value {self.p_value_somatic}",
            override_last_files=False,
            input_filenames=[f"{self.analysis.basename}.varscan2.snp.vcf"],
            error_string="VarScan processSomatic exited with status {status}",
            exception_string="varscan processSomatic error")

        self.analysis.logger.info("Finished VarScan processSomatic")

    def cnv(self) -> None:
        self.analysis.logger.info("Running VarScan copynumber")
        self.chdir()

        os.makedirs("CNV", exist_ok=True)
        os.chdir("CNV")

        config = self.analysis.config

        executor = Executor(self.analysis)
        executor(
            f"{config.java} {config.varscan_jvm_args} -jar {config.varscan} "
            f"copynumber "
            f"{{input_filename}} "
            f"--min-tumor-freq {self.min_tumor_frequency} "
            f"--p-value {self.p_value_somatic}",
            override_last_files=False,
            input_filenames=[f"{self.analysis.basename}.varscan2.cnv.vcf"],
            error_string="VarScan copynumber exited with status {status}",
            exception_string="varscan copynumber error")

    def run(self) -> None:
        self.analysis.logger.info("Running VarScan")
        self.chdir()

        if os.path.exists(self.first_fifo):
            os.unlink(self.first_fifo)
        os.mkfifo(self.first_fifo)

        if not self.analysis.using_normals:
            if os.path.exists(self.second_fifo):
                os.unlink(self.first_fifo)
            os.mkfifo(self.second_fifo)

        executor = Executor(self.analysis)
        if self.analysis.using_normals:
            executor(
                self._run_varscan_normals,
                override_last_files=False,
                use_normals=True)
        else:
            executor(self._run_varscan_no_normals, override_last_files=False)

        os.unlink(self.first_fifo)
        if not self.analysis.using_normals:
            os.unlink(self.second_fifo)

        self.analysis.logger.info("Finished VarScan")<|MERGE_RESOLUTION|>--- conflicted
+++ resolved
@@ -2,22 +2,13 @@
 import subprocess
 from typing import Union, cast
 
-<<<<<<< HEAD
-from .exceptions import PipelineError
-from .executor import Executor
-
-
-class VarScan:
-    def __init__(self, analysis):
-=======
 from .analysis import Analysis
 from .exceptions import PipelineError
-from .executor import Executor, SingleAnalysis, AnalysisFileData
+from .executor import AnalysisFileData, Executor, SingleAnalysis
 
 
 class VarScan:
     def __init__(self, analysis: Analysis) -> None:
->>>>>>> db0232da
         self.analysis = analysis
 
         self.min_coverage_normal = 2
@@ -90,11 +81,7 @@
                     pileup_retval = pileup_process.wait(5)
                     pileup_finished = True
                     self.analysis.logger.info("samtool mpileup finished")
-<<<<<<< HEAD
-                except:
-=======
-                except Exception:
->>>>>>> db0232da
+                except Exception:
                     pass
 
             if not somatic_finished:
@@ -115,7 +102,8 @@
 
         self.analysis.logger.info("Finished VarScan Somatic")
 
-    def _run_varscan_no_normals(self, **kwargs: Union[str, AnalysisFileData]) -> None:
+    def _run_varscan_no_normals(self, **kwargs: Union[str, AnalysisFileData]) \
+            -> None:
         self.analysis.logger.info("Running VarScan mpileup2snp/indel")
 
         genome_ref = cast(str, kwargs["genome_ref"])
