--- conflicted
+++ resolved
@@ -1,18 +1,11 @@
 import os
 
-<<<<<<< HEAD
-=======
 from .analysis import Analysis
->>>>>>> db0232da
 from .executor import Executor
 
 
 class Mutect:
-<<<<<<< HEAD
-    def __init__(self, analysis):
-=======
     def __init__(self, analysis: Analysis) -> None:
->>>>>>> db0232da
         self.analysis = analysis
 
         os.makedirs(analysis.get_out_dir(), exist_ok=True)
