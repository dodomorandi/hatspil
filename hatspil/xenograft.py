--- conflicted
+++ resolved
@@ -8,21 +8,11 @@
 from .analysis import Analysis
 from .barcoded_filename import BarcodedFilename, Tissue
 from .exceptions import PipelineError
-from .executor import Executor, SingleAnalysis, AnalysisFileData
-
-from . import utils
-from .barcoded_filename import BarcodedFilename, Tissue
-from .exceptions import PipelineError
-from .executor import Executor
-
-<<<<<<< HEAD
-
-class Xenograft:
-    def __init__(self, analysis, fastq_dir):
-=======
+from .executor import AnalysisFileData, Executor, SingleAnalysis
+
+
 class Xenograft:
     def __init__(self, analysis: Analysis, fastq_dir: str) -> None:
->>>>>>> db0232da
         self.analysis = analysis
         self.fastq_dir = fastq_dir
         self.xenome_command = \
@@ -40,20 +30,6 @@
     def chdir(self) -> None:
         os.chdir(self.fastq_dir)
 
-<<<<<<< HEAD
-    def _check_lambda(self, **kwargs):
-        self.input_filenames = [
-            filename
-            for filename in utils.flatten(kwargs["input_filenames"].values())
-        ]
-        valid_filenames = []
-        for filename in self.input_filenames:
-            barcoded_filename = BarcodedFilename(filename)
-            if barcoded_filename.tissue == Tissue.PRIMARY_XENOGRAFT_TISSUE or \
-                    barcoded_filename.tissue == \
-                    Tissue.CELL_LINE_DERIVED_XENOGRAFT_TISSUE:
-                valid_filenames.append(filename)
-=======
     def _check_lambda(self, **kwargs: SingleAnalysis) -> None:
         self.input_filenames = SingleAnalysis([
             cast(AnalysisFileData, filename)
@@ -63,7 +39,6 @@
         for file_data in self.input_filenames:
             if file_data.barcode.is_xenograft():
                 valid_filenames.append(file_data)
->>>>>>> db0232da
             else:
                 organism = file_data.barcode.organism
                 if not organism:
@@ -71,26 +46,12 @@
                 if organism not in self.skip_filenames:
                     self.skip_filenames[organism] = []
                 self.skip_filenames[organism].append(
-<<<<<<< HEAD
-                    os.path.join(os.getcwd(), filename))
-=======
                     os.path.join(os.getcwd(), file_data.filename))
->>>>>>> db0232da
 
         self.input_filenames = valid_filenames
         self.input_filenames.sort(key=lambda file_data: file_data.filename)
 
         compressed = [
-<<<<<<< HEAD
-            filename for filename in self.input_filenames
-            if filename.endswith(".gz")
-        ]
-
-        self.input_filenames = [
-            filename for filename in self.input_filenames
-            if not filename.endswith(".gz")
-        ]
-=======
             file_data for file_data in self.input_filenames
             if file_data.filename.endswith(".gz")
         ]
@@ -99,7 +60,6 @@
             file_data for file_data in self.input_filenames
             if not file_data.filename.endswith(".gz")
         ])
->>>>>>> db0232da
 
         for fastqgz_data in compressed:
             can_skip = True
@@ -114,10 +74,11 @@
                 obtained_name += ".fastq"
 
                 removed[organism] = [os.path.join(os.getcwd(), obtained_name)]
-                obtained_file_data = next((file_data
-                                           for file_data in self.input_filenames
-                                           if file_data.filename == obtained_name),
-                                          None)
+                obtained_file_data = next(
+                    (file_data
+                     for file_data in self.input_filenames
+                     if file_data.filename == obtained_name),
+                    None)
                 if not obtained_file_data:
                     can_skip = False
                 else:
@@ -128,9 +89,11 @@
             else:
                 if not utils.check_gz(fastqgz_data.filename):
                     raise PipelineError(
-                        "%s is corrupted. Fix the problem and retry" % fastqgz_data.filename)
+                        "%s is corrupted. Fix the problem and retry" %
+                        fastqgz_data.filename)
                 utils.gunzip(fastqgz_data.filename)
-                self.input_filenames.append(AnalysisFileData(fastqgz_data.filename[:-3]))
+                self.input_filenames.append(
+                    AnalysisFileData(fastqgz_data.filename[:-3]))
 
     def check(self) -> bool:
         self.analysis.logger.info("Checking if xenome must be performed")
@@ -162,11 +125,8 @@
             f"{{input_filename}} "
             f"--tmp-dir {temp_dir} "
             f"> \"{self.sample_base_out}.xenome_summary.txt\"",
-<<<<<<< HEAD
-            input_filenames=self.input_filenames,
-=======
-            input_filenames=[file_data.filename for file_data in self.input_filenames],
->>>>>>> db0232da
+            input_filenames=[
+                file_data.filename for file_data in self.input_filenames],
             input_function=lambda filenames: " ".join(
                 ["-i %s" % filename for filename in filenames]),
             output_format=f"{self.analysis.sample}_%s_%d.fastq",
@@ -178,12 +138,6 @@
         shutil.rmtree(temp_dir)
 
         if self.analysis.run_fake:
-<<<<<<< HEAD
-            for filenames in self.analysis.last_operation_filenames.values():
-                for filename in filenames:
-                    with open(filename, "a"):
-                        pass
-=======
             if self.analysis.last_operation_filenames is None:
                 pass
             elif isinstance(self.analysis.last_operation_filenames, str):
@@ -199,7 +153,6 @@
                     for filename in filenames:
                         with open(filename, "a"):
                             pass
->>>>>>> db0232da
 
         self.analysis.logger.info("Finished xenome")
 
@@ -249,12 +202,8 @@
                 os.path.join(os.getcwd(), out_filename))
 
         other_fastq = [
-<<<<<<< HEAD
-            "%s_%s_%d.fastq" % tuple([self.analysis.sample] + list(combo))
-=======
             "%s_%s_%d.fastq" % cast(Tuple[str, str, int],
                                     ((self.analysis.sample, ) + combo))
->>>>>>> db0232da
             for combo in itertools.product(["ambiguous", "both", "neither"],
                                            range(1, 3))
         ]
