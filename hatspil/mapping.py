import csv
import logging
import math
import os
import re
import shutil
import tempfile
from enum import Enum, auto
<<<<<<< HEAD

from . import utils
from .barcoded_filename import Analyte, BarcodedFilename
from .executor import Executor


class Aligner(Enum):
    NOVOALIGN = auto()
    BWA = auto()


class RnaSeqAligner(Enum):
    STAR = auto()


class Mapping:
    def __init__(self, analysis, fastq_dir):
=======
from typing import List, Optional, Sequence, Union

from . import utils
from .analysis import Analysis
from .barcoded_filename import Analyte, BarcodedFilename
from .exceptions import PipelineError
from .executor import AnalysisFileData, Executor


class Aligner(Enum):
    NOVOALIGN = auto()
    BWA = auto()


class Mapping:
    def __init__(self, analysis: Analysis, fastq_dir: str) -> None:
>>>>>>> db0232da
        self.analysis = analysis
        self.fastq_dir = fastq_dir

        self.sample_base = os.path.join(self.fastq_dir, self.analysis.sample)
        self.sample_base_out = os.path.join(self.fastq_dir, "REPORTS",
                                            self.analysis.sample)
        self.output_basename = os.path.join("REPORTS", self.analysis.basename)

<<<<<<< HEAD
        try:
            os.makedirs(
                os.path.join(self.analysis.get_bam_dir(), "REPORTS"),
                exist_ok=True)
        except OSError:
            pass

        try:
            os.makedirs(os.path.join(self.fastq_dir, "REPORTS"), exist_ok=True)
        except OSError:
            pass
=======
        os.makedirs(
            os.path.join(self.analysis.get_bam_dir(), "REPORTS"),
            exist_ok=True)
        os.makedirs(os.path.join(self.fastq_dir, "REPORTS"), exist_ok=True)
>>>>>>> db0232da

        self.gatk_threads = self.analysis.parameters["gatk_threads"]
        self.max_records_str = utils.get_picard_max_records_string(
            self.analysis.parameters["picard_max_records"])

        self.sort_tempdir = os.path.join(self.analysis.get_bam_dir(),
                                         "%s_sort_tmp" % self.analysis.sample)

    def chdir(self) -> None:
        os.chdir(self.analysis.get_bam_dir())

    def cutadapt(self) -> None:
        self.analysis.logger.info("Cutting adapters")
        self.chdir()

        executor = Executor(self.analysis)
        executor(
            f'cutadapt -a AGATCGGAAGAGCACACGTCTGAACTCCAG '
            '-A AGATCGGAAGAGCGTCGTGTAGGGAAAGAG '
            f'-m 20 -o "{{output_filename[0]}}" -p '
            f'"{{output_filename[1]}}" {{input_filename}} '
            f'> "{self.sample_base_out}.cutadapt.txt"',
            output_format=f"{self.analysis.sample}{{organism_str}}"
<<<<<<< HEAD
                          f".clipped.R%d.fastq",
=======
            f".clipped.R%d.fastq",
>>>>>>> db0232da
            input_function=lambda l: " ".join(sorted(l)),
            input_split_reads=False,
            split_by_organism=True,
            output_path=self.fastq_dir,
            unlink_inputs=True,
            output_function=lambda filename:
            [filename % (index + 1) for index in range(2)])

        self.analysis.logger.info("Finished cutting adapters")

    def fastqc(self) -> None:
        self.analysis.logger.info("Running fastqc")
        self.chdir()

        executor = Executor(self.analysis)
        executor(
            f'{self.analysis.config.fastqc} '
            f'"{{input_filename}}" --outdir REPORTS',
            override_last_files=False)

        self.analysis.logger.info("Finished fastqc")

    def trim(self) -> None:
        trim_end = False
        if self.analysis.parameters["use_xenome"]:
            trim_end = True

        if trim_end:
            self.analysis.logger.info("Trimming first 5 bp and last 10 bp")
            trim_3 = self.analysis.parameters["trim_3"]
            if trim_3 is None:
                trim_end_cmd = "-e 10 "
            else:
                trim_end_cmd = "-e %d " % trim_3
        else:
            self.analysis.logger.info("Trimming first 5 bp")
            trim_end_cmd = ""

        self.chdir()
        config = self.analysis.config

        trim_5 = self.analysis.parameters["trim_5"]
        executor = Executor(self.analysis)
        executor(
            f'{config.seqtk} trimfq -b {trim_5} '
            f'{trim_end_cmd}'
            f'"{{input_filename}}" '
            f'> "{{output_filename}}"',
            output_format=os.path.join(
<<<<<<< HEAD
                self.fastq_dir, "%s{organism_str}.trimmed.R{read_index}.fastq"
=======
                self.fastq_dir,
                "%s{organism_str}.trimmed"
                ".R{input_filename.barcode.read_index}.fastq"
>>>>>>> db0232da
                % self.analysis.sample),
            output_path=self.fastq_dir,
            unlink_inputs=True,
            error_string="Trimming with seqtk exited with status "
            "{status}",
            exception_string="trimming error")

        self.analysis.logger.info("Finished trimming")

    def filter_alignment(*args, **kwargs: Sequence[AnalysisFileData]) -> None:
        """
        keep only aligned reads with maximum of N mismatches and without
        Ns, hard clipping and padding
        """
        if len(kwargs['input_filenames']) != 1:
            raise PipelineError("Expected a list with only one file")
        input_filename: str = kwargs["input_filenames"][0].filename
        tmp_filename = input_filename + ".tmp"
        reSpaces = re.compile(R"\s+")
        reCigar = re.compile(R"N|H|P")
        with open(input_filename) as fd, open(tmp_filename, "w") as tmp_fd:
            for line in fd:
                if (line[0] == "@"):
                    tmp_fd.write(line)
                    continue

                params = reSpaces.split(line)
                if reCigar.search(params[5]):
                    continue

                read_length = len(params[9])

                params = params[11:]
                mutations = float("inf")
                for param in params:
                    if param.startswith("NM:i:"):
                        mutations = int(param[5:])
                        break

                if mutations > math.floor(read_length * 0.04):
                    continue

                tmp_fd.write(line)
        os.rename(tmp_filename, input_filename)

<<<<<<< HEAD
    def convert_alignment(self):
=======
    def convert_alignment(self) -> None:
>>>>>>> db0232da
        self.chdir()
        config = self.analysis.config
        executor = Executor(self.analysis)
        executor(
            self.filter_alignment,
            input_split_reads=False,
            split_by_organism=True,
            only_human=True,
            override_last_files=False)
<<<<<<< HEAD

        self.analysis.logger.info("Alignment SAM -> BAM")
        executor(
            f'{config.java} {config.picard_jvm_args} -jar {config.picard} '
            f'SamFormatConverter '
            f'I={{input_filename}} '
            f'O={{output_filename}}'
            f'{self.max_records_str}',
            output_format=f"{self.analysis.basename}{{organism_str}}.bam",
            error_string="Picard SamFormatConverter exited with status "
            "{status}",
            exception_string="picard SamFormatConverter error",
            unlink_inputs=True)

        executor(
            f'{config.java} {config.picard_jvm_args} -jar {config.picard} '
            f'AddOrReplaceReadGroups '
            f'I={{input_filename}} '
            f'O={{output_filename}} RGID={self.analysis.basename} '
            f'RGLB=lib1 RGPL=ILLUMINA RGPU={config.kit} '
            f'RGSM={self.analysis.basename}'
            f'{self.max_records_str}',
            output_format=f"{self.analysis.basename}{{organism_str}}.rg.bam",
            error_string="Picard AddOrReplaceReadGroups exited with "
                         "status {status}",
            exception_string="picard AddOrReplaceReadGroups error",
            unlink_inputs=True)

        executor(
            lambda **kwargs: os.rename(kwargs["input_filename"],
=======

        self.analysis.logger.info("Alignment SAM -> BAM")
        executor(
            f'{config.java} {config.picard_jvm_args} -jar {config.picard} '
            f'SamFormatConverter '
            f'I={{input_filename}} '
            f'O={{output_filename}}'
            f'{self.max_records_str}',
            output_format=f"{self.analysis.basename}{{organism_str}}.bam",
            error_string="Picard SamFormatConverter exited with status "
            "{status}",
            exception_string="picard SamFormatConverter error",
            unlink_inputs=True)

        executor(
            f'{config.java} {config.picard_jvm_args} -jar {config.picard} '
            f'AddOrReplaceReadGroups '
            f'I={{input_filename}} '
            f'O={{output_filename}} RGID={self.analysis.basename} '
            f'RGLB=lib1 RGPL=ILLUMINA RGPU={config.kit} '
            f'RGSM={self.analysis.basename}'
            f'{self.max_records_str}',
            output_format=f"{self.analysis.basename}{{organism_str}}.rg.bam",
            error_string="Picard AddOrReplaceReadGroups exited with "
            "status {status}",
            exception_string="picard AddOrReplaceReadGroups error",
            unlink_inputs=True)

        executor(
            lambda **kwargs: os.rename(kwargs["input_filename"].filename,
>>>>>>> db0232da
                                       kwargs["output_filename"]),
            output_format=f"{self.analysis.basename}{{organism_str}}.bam")

        self.analysis.logger.info("Finished alignment SAM->BAM")

<<<<<<< HEAD
    def align_novoalign(self):
=======
    def align_novoalign(self) -> None:
>>>>>>> db0232da
        self.analysis.logger.info("Running alignment with NovoAlign")
        self.chdir()
        config = self.analysis.config
        executor = Executor(self.analysis)
        barcoded = BarcodedFilename.from_sample(self.analysis.sample)
        with tempfile.TemporaryDirectory() as tmpdir:
            filename = os.path.join(tmpdir, "align.log")
            fh = logging.FileHandler(filename)
            self.analysis.logger.addHandler(fh)
            if barcoded.analyte == Analyte.WHOLE_EXOME:
                executor(
                    f'{config.novoalign} '
                    f'-oSAM "@RG\tID:{self.analysis.basename}\t'
                    f'SM:{self.analysis.sample}\tLB:lib1\tPL:ILLUMINA" '
                    f'-d {{genome_index}} '
                    f'-i PE {config.mean_len_library},{config.sd_len_library} '
                    f'-t 90 -f {{input_filename}}> {{output_filename}}',
                    input_function=lambda l: " ".join(sorted(l)),
                    input_split_reads=False,
                    output_format=f"{self.analysis.basename}"
<<<<<<< HEAD
                                  f"{{organism_str}}.sam",
=======
                    f"{{organism_str}}.sam",
>>>>>>> db0232da
                    split_by_organism=True,
                    only_human=True,
                    unlink_inputs=True)
            elif barcoded.analyte == Analyte.GENE_PANEL:
                executor(
                    f'{config.novoalign} '
                    f'-C '
                    f'-oSAM "@RG\tID:{self.analysis.basename}\t'
                    f'SM:{self.analysis.sample}\tLB:lib1\tPL:ILLUMINA" '
                    f'-d {{genome_index}} '
                    f'-i 50-500 -h 8 -H 20 --matchreward 3 -t 90 '
                    f'-f {{input_filename}}> {{output_filename}}',
                    input_function=lambda l: " ".join(sorted(l)),
                    input_split_reads=False,
                    output_format=f"{self.analysis.basename}"
<<<<<<< HEAD
                                  f"{{organism_str}}.sam",
=======
                    f"{{organism_str}}.sam",
>>>>>>> db0232da
                    split_by_organism=True,
                    only_human=True,
                    unlink_inputs=True)
            else:
                raise Exception("Unnhandled analyte")
            #  CSV NOVOALIGN
            with open(filename, 'r') as file_log, \
                    open(self.output_basename + "_novoalign.csv", 'w') \
                    as csv_file, \
                    open(self.output_basename + "_stat_novoalign.csv", "w") \
                    as stat_csv_file:
                writer = csv.writer(csv_file)
                writer_stat = csv.writer(stat_csv_file)
                is_csv = False
                is_stat = False
                values = []
                labels = []
                for line in file_log:
                    fields = line.split(":")
                    label = fields[0][1:].strip()

                    if is_stat is True:
                        if label == "No Mapping Found":
                            is_stat = False
                        values.append(fields[1].strip().split()[0])
                        labels.append(label)
                    elif label == "Paired Reads":
                        values.append(fields[1].strip().split()[0])
                        labels.append(label)
                        is_stat = True
                    else:
                        fields = line.split()
                        if is_csv is True:
                            if fields[1] == "Mean":
                                break
                            else:
                                writer.writerow(fields[1:4])
                        elif fields[1] == "From":
                            writer.writerow(fields[1:4])
                            is_csv = True
                writer_stat.writerow(labels)
                writer_stat.writerow(values)
            self.analysis.logger.removeHandler(fh)
            fh.close()
        self.analysis.logger.info(
            "Alignment finished. Aligner used: NovoAlign")
<<<<<<< HEAD

    def align_bwa(self):
        self.analysis.logger.info("Running alignment with BWA")
        self.chdir()
        config = self.analysis.config
        executor = Executor(self.analysis)
        executor(
            f'{config.bwa} mem -t 6 -L 5,10 -v 1 {{genome_index}}.fasta '
            f'{{input_filename}}> {{output_filename}}',
            input_function=lambda l: " ".join(sorted(l)),
            input_split_reads=False,
            output_format=f"{self.analysis.basename}{{organism_str}}.sam",
            split_by_organism=True,
            only_human=True,
            unlink_inputs=True)
        self.analysis.logger.info("Alignment finished. Aligner used: BWA")

    def align_star(self):
        self.analysis.logger.info("Running alignment with STAR")
        self.chdir()
        config = self.analysis.config
        executor = Executor(self.analysis)
        cwd = os.getcwd()
        path = os.path.join(cwd, self.output_basename)
        if not os.path.isdir(path):
            os.mkdir(path)
        os.chdir(path)
        self.analysis.logger.info("Step 1: Alignment 1st Pass:")

        executor(
            f'{config.star} --genomeDir {config.star_index} '
            f'--readFilesIn {{input_filename}} '
            f'--runThreadN 5 '
            f'--outFilterMultimapScoreRange 1 --outFilterMultimapNmax 20 '
            f'--outFilterMismatchNmax 10 --alignIntronMax 500000 '
            f'--alignMatesGapMax 1000000 --sjdbScore 2 '
            f'--alignSJDBoverhangMin 1 --genomeLoad NoSharedMemory '
            f'--outFilterMatchNminOverLread 0.33 '
            f'--outFilterScoreMinOverLread 0.33 '
            f'--sjdbOverhang 100 --outSAMstrandField intronMotif '
            f'--outSAMtype None --outSAMmode None ',
            input_function=lambda l: " ".join(sorted(l)),
            input_split_reads=False,
            override_last_files=False,
            split_by_organism=True,
            only_human=True
        )
        self.analysis.logger.info("Finished step 1")

        self.analysis.logger.info("Step 2: Intermediate Index Generation:")
        path_index_sample = os.path.join(os.getcwd(), "dir_index")
        if not os.path.isdir(path_index_sample):
            os.mkdir(path_index_sample)

        executor(
            f'{config.star} '
            f'--runMode genomeGenerate '
            f'--genomeDir {path_index_sample} '
            f'--genomeFastaFiles {{genome_index}}.fasta '
            f'--sjdbOverhang 100 '
            f'--runThreadN 5 '
            f'--sjdbFileChrStartEnd SJ.out.tab',
            input_function=lambda l: " ".join(sorted(l)),
            input_split_reads=False,
            override_last_files=False,
            split_by_organism=True,
            only_human=True
        )
        self.analysis.logger.info("Finished step 2")

        self.analysis.logger.info("Step 3: Alignment 2nd Pass")

        executor(
            f'{config.star} '
            f'--genomeDir {path_index_sample} '
            f'--readFilesIn {{input_filename}} '
            f'--runThreadN 5 '
            f'--outFilterMultimapScoreRange 1 '
            f'--outFilterMultimapNmax 20 '
            f'--outFilterMismatchNmax 10 '
            f'--alignIntronMax 500000 '
            f'--alignMatesGapMax 1000000 '
            f'--sjdbScore 2 '
            f'--alignSJDBoverhangMin 1 '
            f'--genomeLoad NoSharedMemory '
            f'--limitBAMsortRAM 0 '
            f'--outSAMattrRGline ID:{self.analysis.basename}\t'
            f'SM:{self.analysis.sample}\tLB:lib1\tPL:ILLUMINA '
            f'--outFilterMatchNminOverLread 0.33 '
            f'--outFilterScoreMinOverLread 0.33 '
            f'--sjdbOverhang 100 '
            f'--outSAMstrandField intronMotif '
            f'--outSAMattributes NH HI NM MD AS XS '
            f'--outSAMunmapped Within '
            f'--outSAMtype BAM SortedByCoordinate',
            input_function=lambda l: " ".join(sorted(l)),
            input_split_reads=False,
            output_format=os.path.join(
                os.getcwd(), "Aligned.sortedByCoord.out.bam"),
            split_by_organism=True,
            only_human=True
        )

        self.analysis.logger.info("Finished step 3")

        bam_file = os.path.join(
            cwd, self.analysis.basename + "_star_sorted.bam")

        name_file = os.path.join(os.getcwd(), "Aligned.sortedByCoord.out.bam")

        os.rename(name_file, bam_file)
        executor.override_last_operation_filename(bam_file)
        name = self.output_basename.split(os.sep)[1] + "_counts.txt"
        self.analysis.logger.info("Step 4: get HTseq count")
        os.chdir(config.star_count_dir)

        executor(
            f'{config.samtools} view -F 4 {bam_file} |'
            f'htseq-count '
            f'-m intersection-nonempty '
            f'-i gene_id '
            f'-r pos '
            f'-s no '
            f'- {config.star_annotation} > {name} ',
            override_last_files=False
        )
        self.analysis.logger.info("Finished HTseq count")
        self.analysis.logger.info("Alignment finished. Aligner used: STAR")
=======

    def align_bwa(self) -> None:
        self.analysis.logger.info("Running alignment with BWA")
        self.chdir()
        config = self.analysis.config
        executor = Executor(self.analysis)
        executor(
            f'{config.bwa} mem -t 6 -L 5,10 -v 1 {{genome_index}}.fasta '
            f'{{input_filename}}> {{output_filename}}',
            input_function=lambda l: " ".join(sorted(l)),
            input_split_reads=False,
            output_format=f"{self.analysis.basename}{{organism_str}}.sam",
            split_by_organism=True,
            only_human=True,
            unlink_inputs=True)
        self.analysis.logger.info("Alignment finished. Aligner used: BWA")
>>>>>>> db0232da

    def sort_bam(self) -> None:
        self.analysis.logger.info("Sorting BAM(s)")
        self.chdir()
        config = self.analysis.config

        os.makedirs(self.sort_tempdir, exist_ok=True)

        executor = Executor(self.analysis)
        executor(
            f'{config.java} {config.picard_jvm_args} -jar {config.picard} '
            f'SortSam '
            f'I={{input_filename}} '
            f'O={{output_filename}} SO=coordinate '
            f"TMP_DIR={self.sort_tempdir}"
            f'{self.max_records_str}',
            output_format=f"{self.analysis.basename}{{organism_str}}.srt.bam",
            error_string="Picard SortSam exited with status {status}",
            exception_string="picard SortSam error",
            unlink_inputs=True)

        executor(
            f'{config.java} {config.picard_jvm_args} -jar {config.picard} '
            f'ReorderSam '
            f'I={{input_filename}} '
            f'O={{output_filename}} R={{genome_ref}} '
            f'CREATE_INDEX=true'
            f'{self.max_records_str}',
            output_format=f"{self.analysis.basename}"
<<<<<<< HEAD
                          f"{{organism_str}}.srt.reorder.bam",
=======
            f"{{organism_str}}.srt.reorder.bam",
>>>>>>> db0232da
            error_string="Picard ReorderSam exited with status {status}",
            exception_string="picard ReorderSam error",
            unlink_inputs=True)

        if os.path.exists(self.sort_tempdir):
            shutil.rmtree(self.sort_tempdir)
        self.analysis.logger.info("Finished sorting")

    def mark_duplicates(self) -> None:
        self.analysis.logger.info("Marking duplicates")
        self.chdir()
        config = self.analysis.config

        executor = Executor(self.analysis)
        barcoded = BarcodedFilename.from_sample(self.analysis.sample)
        if barcoded.analyte == Analyte.WHOLE_EXOME:
            executor(
                f'{config.java} {config.picard_jvm_args} -jar {config.picard} '
                f'MarkDuplicates '
                f'I={{input_filename}} '
                f'O={{output_filename}} '
                f'M={self.output_basename}{{organism_str}}'
                '.marked_dup_metrics.txt '
                f'CREATE_INDEX=true '
                f'{self.max_records_str}',
                output_format=f"{self.analysis.basename}{{organism_str}}"
                ".srt.marked.dup.bam",
                error_string="Picard MarkDuplicates exited with "
                "status {status}",
                exception_string="picard MarkDuplicates error",
                unlink_inputs=True)
        elif barcoded.analyte == Analyte.GENE_PANEL:
            executor(
                f'{config.java} {config.picard_jvm_args} -jar {config.picard} '
                f'FixMateInformation '
                f'I={{input_filename}} '
                f'O={{output_filename}} '
                f'ADD_MATE_CIGAR=true '
                f'IGNORE_MISSING_MATES=true '
                f'{self.max_records_str}',
                output_format=f"{self.analysis.basename}{{organism_str}}"
                ".srt.mc.bam",
                error_string="Picard FixMateInformation exited with "
                "status {status}",
                exception_string="picard FixMateInformation error",
                unlink_inputs=True)

            executor(
                f'{config.samtools} view -H '
                f'{{input_filename}} > {{output_filename}}',
                output_format=f"{self.analysis.basename}{{organism_str}}"
                ".srt.mc.filtered.sam",
                error_string="samtools view exited with status {status}",
                exception_string="samtools view error",
                override_last_files=False)

            executor(
                f'{config.samtools} view '
                f'{{input_filename}} | grep "MC:" >> {{output_filename}}',
                output_format=f"{self.analysis.basename}{{organism_str}}"
                ".srt.mc.filtered.sam",
                error_string="samtools view exited with status {status}",
                exception_string="samtools view error",
                unlink_inputs=True)

            executor(
                f'{config.java} {config.picard_jvm_args} -jar {config.picard} '
                f'UmiAwareMarkDuplicatesWithMateCigar '
                f'I={{input_filename}} '
                f'O={{output_filename}} '
                f'UMI_METRICS_FILE={self.output_basename}{{organism_str}}'
                '.UMI_metrics.txt '
                f'METRICS_FILE={self.output_basename}{{organism_str}}'
                '.marked_dup_metrics.txt '
                f'UMI_TAG_NAME=BX '
                f'CREATE_INDEX=true '
                f'TAGGING_POLICY=All '
                f'REMOVE_DUPLICATES=true '
                f'{self.max_records_str}',
                output_format=f"{self.analysis.basename}{{organism_str}}"
                ".srt.no_duplicates.bam",
                error_string="Picard UmiAwareMarkDuplicatesWithMateCigar "
                "exited with status {status}",
                exception_string="picard UmiAwareMarkDuplicatesWithMateCigar "
                "error",
                unlink_inputs=True)
        else:
            raise Exception("Unhandled analyte")

        self.analysis.logger.info("Finished marking duplicates")

<<<<<<< HEAD
    def indel_realign(self):
        barcoded = BarcodedFilename.from_sample(self.analysis.sample)
=======
    def indel_realign(self) -> None:
>>>>>>> db0232da
        self.analysis.logger.info("Running indel realignment")
        self.chdir()
        config = self.analysis.config
        rnaseq_parameter = ""
        if barcoded.analyte == Analyte.RNASEQ:
            rnaseq_parameter = "-U ALLOW_N_CIGAR_READS "
        executor = Executor(self.analysis)
        executor(
            f'{config.java} {config.gatk_jvm_args} -jar {config.gatk} '
            f'-T RealignerTargetCreator -R {{genome_ref}} '
            f'-I {{input_filename}} -nt {self.gatk_threads} '
            f'-known {config.indel_1} -known {config.indel_2} '
            f'{rnaseq_parameter}'
            f'-L {config.target_list} '
            f'-ip 50 -o {{output_filename}}',
            output_format=f"{self.output_basename}{{organism_str}}"
            ".realignment.intervals",
            error_string="Gatk RalignerTargetCreator exited with status "
            "{status}",
            exception_string="gatk RealignerTargetCreator error",
            override_last_files=False)

        executor(
            f'{config.java} {config.gatk_jvm_args} -jar {config.gatk} '
            f'-T IndelRealigner -R {{genome_ref}} '
            f'-I {{input_filename}} '
            f'-known {config.indel_1} -known {config.indel_2} '
            f'{rnaseq_parameter}'
            f'-targetIntervals {self.output_basename}{{organism_str}}'
            f'.realignment.intervals -o {{output_filename}}',
            output_format=f"{self.analysis.basename}{{organism_str}}"
            ".srt.realigned.bam",
            error_string="Gatk IndelRealigner exited with status {status}",
            exception_string="gatk IndelRealigner error",
            unlink_inputs=True)

        self.analysis.logger.info("Finished indel realignment")

    def _filter_non_hg(self, filename: Union[str, List[str]]) -> Optional[str]:
        assert isinstance(filename, str)
        organism = BarcodedFilename(filename).organism
        if organism is None or organism.lower().startswith("hg"):
            return filename
        else:
            return None

    def recalibration(self) -> None:
        self.analysis.logger.info("Running base recalibration")
        self.chdir()
        config = self.analysis.config
        rnaseq_parameter = ""
        if self.analysis.parameters["aligner"] in RnaSeqAligner:
            rnaseq_parameter = "-U ALLOW_N_CIGAR_READS "
        executor = Executor(self.analysis)
        executor(
            f'{config.java} {config.gatk_jvm_args} -jar {config.gatk} '
            f'-T BaseRecalibrator -R {{genome_ref}} '
            f'-I {{input_filename}} -nct {self.gatk_threads} '
            f'-knownSites {{dbsnp}} '
            f'{rnaseq_parameter}'
            f'-o {self.output_basename}{{organism_str}}.recalibration.table',
            input_function=lambda filename: self._filter_non_hg(filename),
            error_string="Gatk BaseRecalibrator exited with status {status}",
            exception_string="gatk BaseRecalibrator error",
            override_last_files=False)

        executor(
            f'{config.java} {config.gatk_jvm_args} -jar {config.gatk} '
            f'-T PrintReads -R {{genome_ref}} '
            f'{rnaseq_parameter}'
            f'-I {{input_filename}} -nct {self.gatk_threads} '
            f'-BQSR {self.output_basename}{{organism_str}}'
            '.recalibration.table '
            f'-o {{output_filename}}',
            output_format=f"{self.analysis.basename}{{organism_str}}"
            ".srt.realigned.recal.bam",
            error_string="Gatk PrintReads exited with status {status}",
            exception_string="gatk PrintReads error",
            unlink_inputs=True)

        if not self.analysis.parameters["run_post_recalibration"]:
            self.analysis.logger.info("Finished recalibration")
            return

        executor(
            f'{config.java} {config.gatk_jvm_args} -jar {config.gatk} '
            f'-T BaseRecalibrator -R {{genome_ref}} '
            f'{rnaseq_parameter}'
            f'-I {{input_filename}} -knownSites {{dbsnp}} '
            f'-L {config.target_list} -ip 50 '
            f'-nct {self.gatk_threads} '
            f'-o {self.output_basename}{{organism_str}}'
            f'.post_realignment.table',
            error_string="Gatk BaseRecalibrator exited with status {status}",
            exception_string="gatk BaseRecalibrator error",
            override_last_files=False)

        executor(
            f'{config.java} {config.gatk_jvm_args} -jar {config.gatk} '
            f'-T AnalyzeCovariates -R {{genome_ref}} '
<<<<<<< HEAD
            f'{rnaseq_parameter}'
=======
>>>>>>> db0232da
            f'-before {self.output_basename}{{organism_str}}'
            '.recalibration.table '
            f'-after {self.output_basename}{{organism_str}}'
            '.post_realignment.table '
            f'-plots {self.output_basename}{{organism_str}}'
            '.recalibration_plots.pdf',
            error_string="Gatk AnalyzeCovariates exited with status {status}",
            exception_string="gatk AnalyzeCovariates error",
            override_last_files=False)

        executor(
            f'{config.java} {config.picard_jvm_args} -jar {config.picard} '
            f'MarkDuplicates '
            f'{rnaseq_parameter}'
            f'I={{input_filename}} O={{output_filename}} '
            f'REMOVE_DUPLICATES=true '
            f'M={self.output_basename}{{organism_str}}.no_dup_metrics.txt '
            f'CREATE_INDEX=true'
            f'{self.max_records_str}',
            output_format=f"{self.analysis.basename}{{organism_str}}"
            ".srt.realigned.recal.no_dup.bam",
            error_string="Picard MarkDuplicates exited with status {status}",
            exception_string="picard MarkDuplicates error",
            unlink_inputs=True)

        self.analysis.logger.info("Finished recalibration")

    def metrics_collection(self) -> None:
        self.analysis.logger.info("Running metrics collection")
        self.chdir()
        config = self.analysis.config

        executor = Executor(self.analysis)
        executor(
            f'{config.java} {config.picard_jvm_args} -jar {config.picard} '
            f'CollectHsMetrics '
            f'I={{input_filename}} BI={config.bait_list} '
            f'TI={config.target_list} R={{genome_ref}} '
            f'O={self.output_basename}{{organism_str}}.hs_metrics.txt '
            f'MINIMUM_MAPPING_QUALITY=0 '
            f'MINIMUM_BASE_QUALITY=0 '
            f'COVERAGE_CAP=10000 '
            f'CLIP_OVERLAPPING_READS=false '
            f'PER_BASE_COVERAGE={self.output_basename}{{organism_str}}'
            '.coverage.txt'
            f'{self.max_records_str}',
            error_string="Picard CollectHsMetrics exited with status {status}",
            exception_string="picard CollectHsMetrics error",
            override_last_files=False)

        executor(
            f'{config.java} {config.picard_jvm_args} -jar {config.picard} '
            f'CollectGcBiasMetrics '
            f'R={{genome_ref}} I={{input_filename}} '
            f'O={self.output_basename}{{organism_str}}.gcbias.metrics.txt '
            f'CHART={self.output_basename}{{organism_str}}.gcbias_metrics.pdf '
            f'S={self.output_basename}{{organism_str}}.gcbias_summ_metrics.txt'
            f'{self.max_records_str}',
            error_string="Picard CollectGcBiasMetrics exited with "
            "status {status}",
            exception_string="picard CollectGcBiasMetrics error",
            override_last_files=False)

        self.analysis.logger.info("Finished metrics collection")

    def bam2tdf(self) -> None:
        self.analysis.logger.info("Converting BAM to TDF")
        self.chdir()
        config = self.analysis.config

        executor = Executor(self.analysis)
        executor(
            f'{config.java} -jar {config.bam2tdf} -m 10 {{input_filename}}',
            error_string="Java bam2tdf exited with status {status}",
            exception_string="bam2tdf error",
            override_last_files=False)

    def compress_fastq(self) -> None:
        self.analysis.logger.info("Compressing fastq files")
        self.chdir()
        fastq_files = utils.find_fastqs_by_organism(self.analysis.sample,
                                                    self.fastq_dir)
        for filenames in fastq_files.values():
            for filename, _ in filenames:
                utils.gzip(filename)
        self.analysis.logger.info("Finished compressing fastq files")

    def run(self) -> None:
        barcoded = BarcodedFilename.from_sample(self.analysis.sample)
        if barcoded.analyte == Analyte.WHOLE_EXOME:
            if self.analysis.parameters["use_cutadapt"]:
                self.cutadapt()

        self.fastqc()
        self.trim()
<<<<<<< HEAD
        if barcoded.analyte == Analyte.RNASEQ:
            if self.analysis.parameters["rnaseq_aligner"] == \
                    RnaSeqAligner.STAR:
                self.align_star()
            else:
                raise Exception("unexpected aligner for this type of sample")
        else:
            if self.analysis.parameters["aligner"] == Aligner.NOVOALIGN:
                self.align_novoalign()
            elif self.analysis.parameters["aligner"] == Aligner.BWA:
                self.align_bwa()
            else:
                raise Exception("unexpected aligner for this type of sample")
            self.convert_alignment()
            self.sort_bam()
=======

        if self.analysis.parameters["aligner"] == Aligner.NOVOALIGN:
            self.align_novoalign()
        elif self.analysis.parameters["aligner"] == Aligner.BWA:
            self.align_bwa()
        else:
            raise Exception("unexpected aligner")
        self.convert_alignment()
        self.sort_bam()
>>>>>>> db0232da

            if self.analysis.parameters["mark_duplicates"]:
                self.mark_duplicates()

        if barcoded.analyte == Analyte.WHOLE_EXOME:
            self.indel_realign()
            self.recalibration()

        self.metrics_collection()
        if self.analysis.parameters["use_tdf"]:
            self.bam2tdf()
        if self.analysis.parameters["compress_fastq"]:
            self.compress_fastq()<|MERGE_RESOLUTION|>--- conflicted
+++ resolved
@@ -6,25 +6,6 @@
 import shutil
 import tempfile
 from enum import Enum, auto
-<<<<<<< HEAD
-
-from . import utils
-from .barcoded_filename import Analyte, BarcodedFilename
-from .executor import Executor
-
-
-class Aligner(Enum):
-    NOVOALIGN = auto()
-    BWA = auto()
-
-
-class RnaSeqAligner(Enum):
-    STAR = auto()
-
-
-class Mapping:
-    def __init__(self, analysis, fastq_dir):
-=======
 from typing import List, Optional, Sequence, Union
 
 from . import utils
@@ -39,9 +20,12 @@
     BWA = auto()
 
 
+class RnaSeqAligner(Enum):
+    STAR = auto()
+
+
 class Mapping:
     def __init__(self, analysis: Analysis, fastq_dir: str) -> None:
->>>>>>> db0232da
         self.analysis = analysis
         self.fastq_dir = fastq_dir
 
@@ -50,24 +34,10 @@
                                             self.analysis.sample)
         self.output_basename = os.path.join("REPORTS", self.analysis.basename)
 
-<<<<<<< HEAD
-        try:
-            os.makedirs(
-                os.path.join(self.analysis.get_bam_dir(), "REPORTS"),
-                exist_ok=True)
-        except OSError:
-            pass
-
-        try:
-            os.makedirs(os.path.join(self.fastq_dir, "REPORTS"), exist_ok=True)
-        except OSError:
-            pass
-=======
         os.makedirs(
             os.path.join(self.analysis.get_bam_dir(), "REPORTS"),
             exist_ok=True)
         os.makedirs(os.path.join(self.fastq_dir, "REPORTS"), exist_ok=True)
->>>>>>> db0232da
 
         self.gatk_threads = self.analysis.parameters["gatk_threads"]
         self.max_records_str = utils.get_picard_max_records_string(
@@ -91,11 +61,7 @@
             f'"{{output_filename[1]}}" {{input_filename}} '
             f'> "{self.sample_base_out}.cutadapt.txt"',
             output_format=f"{self.analysis.sample}{{organism_str}}"
-<<<<<<< HEAD
                           f".clipped.R%d.fastq",
-=======
-            f".clipped.R%d.fastq",
->>>>>>> db0232da
             input_function=lambda l: " ".join(sorted(l)),
             input_split_reads=False,
             split_by_organism=True,
@@ -145,18 +111,14 @@
             f'"{{input_filename}}" '
             f'> "{{output_filename}}"',
             output_format=os.path.join(
-<<<<<<< HEAD
-                self.fastq_dir, "%s{organism_str}.trimmed.R{read_index}.fastq"
-=======
                 self.fastq_dir,
                 "%s{organism_str}.trimmed"
                 ".R{input_filename.barcode.read_index}.fastq"
->>>>>>> db0232da
                 % self.analysis.sample),
             output_path=self.fastq_dir,
             unlink_inputs=True,
             error_string="Trimming with seqtk exited with status "
-            "{status}",
+                         "{status}",
             exception_string="trimming error")
 
         self.analysis.logger.info("Finished trimming")
@@ -197,11 +159,7 @@
                 tmp_fd.write(line)
         os.rename(tmp_filename, input_filename)
 
-<<<<<<< HEAD
-    def convert_alignment(self):
-=======
     def convert_alignment(self) -> None:
->>>>>>> db0232da
         self.chdir()
         config = self.analysis.config
         executor = Executor(self.analysis)
@@ -211,7 +169,6 @@
             split_by_organism=True,
             only_human=True,
             override_last_files=False)
-<<<<<<< HEAD
 
         self.analysis.logger.info("Alignment SAM -> BAM")
         executor(
@@ -222,7 +179,7 @@
             f'{self.max_records_str}',
             output_format=f"{self.analysis.basename}{{organism_str}}.bam",
             error_string="Picard SamFormatConverter exited with status "
-            "{status}",
+                         "{status}",
             exception_string="picard SamFormatConverter error",
             unlink_inputs=True)
 
@@ -241,49 +198,13 @@
             unlink_inputs=True)
 
         executor(
-            lambda **kwargs: os.rename(kwargs["input_filename"],
-=======
-
-        self.analysis.logger.info("Alignment SAM -> BAM")
-        executor(
-            f'{config.java} {config.picard_jvm_args} -jar {config.picard} '
-            f'SamFormatConverter '
-            f'I={{input_filename}} '
-            f'O={{output_filename}}'
-            f'{self.max_records_str}',
-            output_format=f"{self.analysis.basename}{{organism_str}}.bam",
-            error_string="Picard SamFormatConverter exited with status "
-            "{status}",
-            exception_string="picard SamFormatConverter error",
-            unlink_inputs=True)
-
-        executor(
-            f'{config.java} {config.picard_jvm_args} -jar {config.picard} '
-            f'AddOrReplaceReadGroups '
-            f'I={{input_filename}} '
-            f'O={{output_filename}} RGID={self.analysis.basename} '
-            f'RGLB=lib1 RGPL=ILLUMINA RGPU={config.kit} '
-            f'RGSM={self.analysis.basename}'
-            f'{self.max_records_str}',
-            output_format=f"{self.analysis.basename}{{organism_str}}.rg.bam",
-            error_string="Picard AddOrReplaceReadGroups exited with "
-            "status {status}",
-            exception_string="picard AddOrReplaceReadGroups error",
-            unlink_inputs=True)
-
-        executor(
             lambda **kwargs: os.rename(kwargs["input_filename"].filename,
->>>>>>> db0232da
                                        kwargs["output_filename"]),
             output_format=f"{self.analysis.basename}{{organism_str}}.bam")
 
         self.analysis.logger.info("Finished alignment SAM->BAM")
 
-<<<<<<< HEAD
-    def align_novoalign(self):
-=======
     def align_novoalign(self) -> None:
->>>>>>> db0232da
         self.analysis.logger.info("Running alignment with NovoAlign")
         self.chdir()
         config = self.analysis.config
@@ -304,11 +225,7 @@
                     input_function=lambda l: " ".join(sorted(l)),
                     input_split_reads=False,
                     output_format=f"{self.analysis.basename}"
-<<<<<<< HEAD
                                   f"{{organism_str}}.sam",
-=======
-                    f"{{organism_str}}.sam",
->>>>>>> db0232da
                     split_by_organism=True,
                     only_human=True,
                     unlink_inputs=True)
@@ -324,11 +241,7 @@
                     input_function=lambda l: " ".join(sorted(l)),
                     input_split_reads=False,
                     output_format=f"{self.analysis.basename}"
-<<<<<<< HEAD
                                   f"{{organism_str}}.sam",
-=======
-                    f"{{organism_str}}.sam",
->>>>>>> db0232da
                     split_by_organism=True,
                     only_human=True,
                     unlink_inputs=True)
@@ -375,9 +288,8 @@
             fh.close()
         self.analysis.logger.info(
             "Alignment finished. Aligner used: NovoAlign")
-<<<<<<< HEAD
-
-    def align_bwa(self):
+
+    def align_bwa(self) -> None:
         self.analysis.logger.info("Running alignment with BWA")
         self.chdir()
         config = self.analysis.config
@@ -393,7 +305,7 @@
             unlink_inputs=True)
         self.analysis.logger.info("Alignment finished. Aligner used: BWA")
 
-    def align_star(self):
+    def align_star(self) -> None:
         self.analysis.logger.info("Running alignment with STAR")
         self.chdir()
         config = self.analysis.config
@@ -504,24 +416,6 @@
         )
         self.analysis.logger.info("Finished HTseq count")
         self.analysis.logger.info("Alignment finished. Aligner used: STAR")
-=======
-
-    def align_bwa(self) -> None:
-        self.analysis.logger.info("Running alignment with BWA")
-        self.chdir()
-        config = self.analysis.config
-        executor = Executor(self.analysis)
-        executor(
-            f'{config.bwa} mem -t 6 -L 5,10 -v 1 {{genome_index}}.fasta '
-            f'{{input_filename}}> {{output_filename}}',
-            input_function=lambda l: " ".join(sorted(l)),
-            input_split_reads=False,
-            output_format=f"{self.analysis.basename}{{organism_str}}.sam",
-            split_by_organism=True,
-            only_human=True,
-            unlink_inputs=True)
-        self.analysis.logger.info("Alignment finished. Aligner used: BWA")
->>>>>>> db0232da
 
     def sort_bam(self) -> None:
         self.analysis.logger.info("Sorting BAM(s)")
@@ -551,11 +445,7 @@
             f'CREATE_INDEX=true'
             f'{self.max_records_str}',
             output_format=f"{self.analysis.basename}"
-<<<<<<< HEAD
                           f"{{organism_str}}.srt.reorder.bam",
-=======
-            f"{{organism_str}}.srt.reorder.bam",
->>>>>>> db0232da
             error_string="Picard ReorderSam exited with status {status}",
             exception_string="picard ReorderSam error",
             unlink_inputs=True)
@@ -582,9 +472,9 @@
                 f'CREATE_INDEX=true '
                 f'{self.max_records_str}',
                 output_format=f"{self.analysis.basename}{{organism_str}}"
-                ".srt.marked.dup.bam",
+                              ".srt.marked.dup.bam",
                 error_string="Picard MarkDuplicates exited with "
-                "status {status}",
+                             "status {status}",
                 exception_string="picard MarkDuplicates error",
                 unlink_inputs=True)
         elif barcoded.analyte == Analyte.GENE_PANEL:
@@ -597,9 +487,9 @@
                 f'IGNORE_MISSING_MATES=true '
                 f'{self.max_records_str}',
                 output_format=f"{self.analysis.basename}{{organism_str}}"
-                ".srt.mc.bam",
+                              ".srt.mc.bam",
                 error_string="Picard FixMateInformation exited with "
-                "status {status}",
+                             "status {status}",
                 exception_string="picard FixMateInformation error",
                 unlink_inputs=True)
 
@@ -607,7 +497,7 @@
                 f'{config.samtools} view -H '
                 f'{{input_filename}} > {{output_filename}}',
                 output_format=f"{self.analysis.basename}{{organism_str}}"
-                ".srt.mc.filtered.sam",
+                              ".srt.mc.filtered.sam",
                 error_string="samtools view exited with status {status}",
                 exception_string="samtools view error",
                 override_last_files=False)
@@ -616,7 +506,7 @@
                 f'{config.samtools} view '
                 f'{{input_filename}} | grep "MC:" >> {{output_filename}}',
                 output_format=f"{self.analysis.basename}{{organism_str}}"
-                ".srt.mc.filtered.sam",
+                              ".srt.mc.filtered.sam",
                 error_string="samtools view exited with status {status}",
                 exception_string="samtools view error",
                 unlink_inputs=True)
@@ -636,23 +526,19 @@
                 f'REMOVE_DUPLICATES=true '
                 f'{self.max_records_str}',
                 output_format=f"{self.analysis.basename}{{organism_str}}"
-                ".srt.no_duplicates.bam",
+                              ".srt.no_duplicates.bam",
                 error_string="Picard UmiAwareMarkDuplicatesWithMateCigar "
-                "exited with status {status}",
+                             "exited with status {status}",
                 exception_string="picard UmiAwareMarkDuplicatesWithMateCigar "
-                "error",
+                                 "error",
                 unlink_inputs=True)
         else:
             raise Exception("Unhandled analyte")
 
         self.analysis.logger.info("Finished marking duplicates")
 
-<<<<<<< HEAD
-    def indel_realign(self):
+    def indel_realign(self) -> None:
         barcoded = BarcodedFilename.from_sample(self.analysis.sample)
-=======
-    def indel_realign(self) -> None:
->>>>>>> db0232da
         self.analysis.logger.info("Running indel realignment")
         self.chdir()
         config = self.analysis.config
@@ -669,9 +555,9 @@
             f'-L {config.target_list} '
             f'-ip 50 -o {{output_filename}}',
             output_format=f"{self.output_basename}{{organism_str}}"
-            ".realignment.intervals",
+                          ".realignment.intervals",
             error_string="Gatk RalignerTargetCreator exited with status "
-            "{status}",
+                         "{status}",
             exception_string="gatk RealignerTargetCreator error",
             override_last_files=False)
 
@@ -684,7 +570,7 @@
             f'-targetIntervals {self.output_basename}{{organism_str}}'
             f'.realignment.intervals -o {{output_filename}}',
             output_format=f"{self.analysis.basename}{{organism_str}}"
-            ".srt.realigned.bam",
+                          ".srt.realigned.bam",
             error_string="Gatk IndelRealigner exited with status {status}",
             exception_string="gatk IndelRealigner error",
             unlink_inputs=True)
@@ -728,7 +614,7 @@
             '.recalibration.table '
             f'-o {{output_filename}}',
             output_format=f"{self.analysis.basename}{{organism_str}}"
-            ".srt.realigned.recal.bam",
+                          ".srt.realigned.recal.bam",
             error_string="Gatk PrintReads exited with status {status}",
             exception_string="gatk PrintReads error",
             unlink_inputs=True)
@@ -753,10 +639,7 @@
         executor(
             f'{config.java} {config.gatk_jvm_args} -jar {config.gatk} '
             f'-T AnalyzeCovariates -R {{genome_ref}} '
-<<<<<<< HEAD
             f'{rnaseq_parameter}'
-=======
->>>>>>> db0232da
             f'-before {self.output_basename}{{organism_str}}'
             '.recalibration.table '
             f'-after {self.output_basename}{{organism_str}}'
@@ -777,7 +660,7 @@
             f'CREATE_INDEX=true'
             f'{self.max_records_str}',
             output_format=f"{self.analysis.basename}{{organism_str}}"
-            ".srt.realigned.recal.no_dup.bam",
+                          ".srt.realigned.recal.no_dup.bam",
             error_string="Picard MarkDuplicates exited with status {status}",
             exception_string="picard MarkDuplicates error",
             unlink_inputs=True)
@@ -816,7 +699,7 @@
             f'S={self.output_basename}{{organism_str}}.gcbias_summ_metrics.txt'
             f'{self.max_records_str}',
             error_string="Picard CollectGcBiasMetrics exited with "
-            "status {status}",
+                         "status {status}",
             exception_string="picard CollectGcBiasMetrics error",
             override_last_files=False)
 
@@ -852,7 +735,6 @@
 
         self.fastqc()
         self.trim()
-<<<<<<< HEAD
         if barcoded.analyte == Analyte.RNASEQ:
             if self.analysis.parameters["rnaseq_aligner"] == \
                     RnaSeqAligner.STAR:
@@ -868,17 +750,6 @@
                 raise Exception("unexpected aligner for this type of sample")
             self.convert_alignment()
             self.sort_bam()
-=======
-
-        if self.analysis.parameters["aligner"] == Aligner.NOVOALIGN:
-            self.align_novoalign()
-        elif self.analysis.parameters["aligner"] == Aligner.BWA:
-            self.align_bwa()
-        else:
-            raise Exception("unexpected aligner")
-        self.convert_alignment()
-        self.sort_bam()
->>>>>>> db0232da
 
             if self.analysis.parameters["mark_duplicates"]:
                 self.mark_duplicates()
